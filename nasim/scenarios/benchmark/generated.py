"""A collection of definitions for generated benchmark scenarios.

Each generated scenario is defined by the a number of parameters that
control the size of the problem (see scenario.generator for more info):

There are also some parameters, where default values are used for all
scenarios, see DEFAULTS dict.
"""

# generated environment constants
DEFAULTS = dict(
    num_exploits=None,
    num_privescs=None,
    r_sensitive=100,
    r_user=100,
    exploit_cost=1,
    exploit_probs='mixed',
    privesc_cost=1,
    privesc_probs=1.0,
    service_scan_cost=1,
    os_scan_cost=1,
    subnet_scan_cost=1,
    process_scan_cost=1,
    uniform=False,
    alpha_H=2.0,
    alpha_V=2.0,
    lambda_V=1.0,
    random_goal=False,
    base_host_value=1,
    host_discovery_value=1,
    step_limit=1000,
    address_space_bounds=None
)

# Generated Scenario definitions
TINY_GEN = {**DEFAULTS,
            "name": "tiny-gen",
            "num_hosts": 3,
            "num_os": 1,
            "num_services": 1,
            "num_processes": 1,
            "restrictiveness": 1}
TINY_GEN_RGOAL = {**DEFAULTS,
                  "name": "tiny-gen-rangoal",
                  "num_hosts": 3,
                  "num_os": 1,
                  "num_services": 1,
                  "num_processes": 1,
                  "restrictiveness": 1,
                  "random_goal": True}
SMALL_GEN = {**DEFAULTS,
             "name": "small-gen",
             "num_hosts": 8,
             "num_os": 2,
             "num_services": 3,
             "num_processes": 2,
             "restrictiveness": 2}
SMALL_GEN_RGOAL = {**DEFAULTS,
                   "name": "small-gen-rangoal",
                   "num_hosts": 8,
                   "num_os": 2,
                   "num_services": 3,
                   "num_processes": 2,
                   "restrictiveness": 2,
                   "random_goal": True}
MEDIUM_GEN = {**DEFAULTS,
              "name": "medium-gen",
              "num_hosts": 16,
              "num_os": 2,
              "num_services": 5,
              "num_processes": 2,
              "restrictiveness": 3,
              "step_limit": 2000}
LARGE_GEN = {**DEFAULTS,
             "name": "large-gen",
             "num_hosts": 23,
             "num_os": 3,
             "num_services": 7,
             "num_processes": 3,
             "restrictiveness": 3,
             "step_limit": 5000}
HUGE_GEN = {**DEFAULTS,
            "name": "huge-gen",
            "num_hosts": 38,
            "num_os": 4,
            "num_services": 10,
            "num_processes": 4,
            "restrictiveness": 3,
            "step_limit": 10000}
POCP_1_GEN = {**DEFAULTS,
              "name": "pocp-1-gen",
              "num_hosts": 35,
              "num_os": 2,
              "num_services": 50,
              "num_exploits": 60,
              "num_processes": 2,
              "restrictiveness": 5,
              "step_limit": 30000}
POCP_2_GEN = {**DEFAULTS,
              "name": "pocp-2-gen",
              "num_hosts": 95,
              "num_os": 3,
              "num_services": 10,
              "num_exploits": 30,
              "num_processes": 3,
              "restrictiveness": 5,
              "step_limit": 30000}
SMALL_GEN_LAS = {**DEFAULTS,
                  "name": "small-gen-las",
                  "num_hosts": 8,
                  "num_os": 3,
                  "num_services": 10,
                  "num_exploits": 30,
                  "num_processes": 9,
<<<<<<< HEAD
                  "restrictiveness": 2,
                  "step_limit": 4000}
=======
                  "restrictiveness": 2}
>>>>>>> e66fb711
SMALL_GEN_LAS_2 = {**DEFAULTS,
                  "name": "small-gen-las-2",
                  "num_hosts": 8,
                  "num_os": 3,
                  "num_services": 10,
                  "num_exploits": 30,
<<<<<<< HEAD
                  "restrictiveness": 2,
                  "step_limit": 4000}
=======
                  "restrictiveness": 2}
>>>>>>> e66fb711


AVAIL_GEN_BENCHMARKS = {
    "tiny-gen": TINY_GEN,
    "tiny-gen-rgoal": TINY_GEN_RGOAL,
    "small-gen": SMALL_GEN,
    "small-gen-las": SMALL_GEN_LAS,
    "small-gen-las-2": SMALL_GEN_LAS_2,
    "small-gen-rgoal": SMALL_GEN_RGOAL,
    "medium-gen": MEDIUM_GEN,
    "large-gen": LARGE_GEN,
    "huge-gen": HUGE_GEN,
    "pocp-1-gen": POCP_1_GEN,
    "pocp-2-gen": POCP_2_GEN
}<|MERGE_RESOLUTION|>--- conflicted
+++ resolved
@@ -112,24 +112,16 @@
                   "num_services": 10,
                   "num_exploits": 30,
                   "num_processes": 9,
-<<<<<<< HEAD
                   "restrictiveness": 2,
                   "step_limit": 4000}
-=======
-                  "restrictiveness": 2}
->>>>>>> e66fb711
 SMALL_GEN_LAS_2 = {**DEFAULTS,
                   "name": "small-gen-las-2",
                   "num_hosts": 8,
                   "num_os": 3,
                   "num_services": 10,
                   "num_exploits": 30,
-<<<<<<< HEAD
                   "restrictiveness": 2,
                   "step_limit": 4000}
-=======
-                  "restrictiveness": 2}
->>>>>>> e66fb711
 
 
 AVAIL_GEN_BENCHMARKS = {
